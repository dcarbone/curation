--- conflicted
+++ resolved
@@ -169,14 +169,9 @@
                 df[concept_columns] = df[concept_columns].fillna(value=0)
 
                 # insert one at a time for more informative logs e.g. bulk insert via df.to_sql may obscure error
-<<<<<<< HEAD
+                phase = 'Loading file into table'
                 df.to_sql(name=table_name, con=engine, if_exists='append', index=False, schema=schema, chunksize=1)
-
-=======
-                phase = 'Loading file into table'
-                df.to_sql(name=table_name, con=conn, if_exists='append', index=False, schema=schema, chunksize=1)
                 success()
->>>>>>> afef0b99
         except StatementError, e:
             fail(e.message, str(e.params))
         except Exception, e:
